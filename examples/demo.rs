use std::f32::consts::PI;

use bevy::prelude::*;

use heron::*;

fn main() {
    App::build()
        .add_plugins(DefaultPlugins)
        .add_plugin(PhysicsPlugin::default()) // Add the plugin
        .add_resource(Gravity::from(Vec2::new(0.0, -600.0))) // Define the gravity
        .add_startup_system(spawn.system())
        .add_system(log_collisions.system())
        .run();
}

fn spawn(commands: &mut Commands, mut materials: ResMut<Assets<ColorMaterial>>) {
    commands.spawn(Camera2dBundle::default());

    // The ground
    let size = Vec2::new(1000.0, 50.0);
    commands
<<<<<<< HEAD
        .spawn(OrthographicCameraBundle::new_2d())
=======
        // Spawn a bundle that contains at least a `GlobalTransform`
>>>>>>> 3145508b
        .spawn(SpriteBundle {
            sprite: Sprite::new(size),
            material: materials.add(Color::WHITE.into()),
            transform: Transform::from_translation(Vec3::new(0.0, -300.0, 0.0)),
            ..Default::default()
        })
        // Make it a rigid body by picking a collision shape
        .with(Body::Cuboid {
            half_extends: size.extend(0.0) / 2.0,
        })
        // Bodies, are "dynamic" by default. Let's make the ground static (doesn't move)
        .with(BodyType::Static)
        // Define restitution (so that it bounces)
        .with(Restitution::from(0.5));

    // The Ball
    let size = Vec2::new(30.0, 30.0);
    commands
        // Spawn a bundle that contains at least a `GlobalTransform`
        .spawn(SpriteBundle {
            sprite: Sprite::new(size),
            material: materials.add(Color::GREEN.into()),
            transform: Transform::from_translation(Vec3::new(-400.0, 200.0, 0.0)),
            ..Default::default()
        })
        // Make it a rigid body by picking a collision shape
        .with(Body::Cuboid {
            half_extends: size.extend(0.0) / 2.0,
        })
        // Add an initial velocity. (it is also possible to read/mutate this component later)
        .with(
            Velocity::from(Vec2::unit_x() * 300.0).with_angular(AxisAngle::new(Vec3::unit_z(), PI)),
        )
        // Define restitution (so that it bounces)
        .with(Restitution::from(0.7));
}

fn log_collisions(
    mut reader: Local<EventReader<CollisionEvent>>,
    events: Res<Events<CollisionEvent>>,
) {
    for event in reader.iter(&events) {
        match event {
            CollisionEvent::Started(e1, e2) => {
                println!("Collision started between {:?} and {:?}", e1, e2)
            }
            CollisionEvent::Stopped(e1, e2) => {
                println!("Collision stopped between {:?} and {:?}", e1, e2)
            }
        }
    }
}<|MERGE_RESOLUTION|>--- conflicted
+++ resolved
@@ -15,16 +15,12 @@
 }
 
 fn spawn(commands: &mut Commands, mut materials: ResMut<Assets<ColorMaterial>>) {
-    commands.spawn(Camera2dBundle::default());
+    commands.spawn(OrthographicCameraBundle::new_2d());
 
     // The ground
     let size = Vec2::new(1000.0, 50.0);
     commands
-<<<<<<< HEAD
-        .spawn(OrthographicCameraBundle::new_2d())
-=======
         // Spawn a bundle that contains at least a `GlobalTransform`
->>>>>>> 3145508b
         .spawn(SpriteBundle {
             sprite: Sprite::new(size),
             material: materials.add(Color::WHITE.into()),
