[package]
name = "heron_rapier"
<<<<<<< HEAD
version = "2.3.0"
rust-version = "1.60"
=======
version = "2.4.1"
rust-version = "1.57"
>>>>>>> b75ffe24
edition = "2021"
authors = ["Jonathan Cornaz"]
license = "MIT"
description = "Physics behavior for Heron, using rapier"
repository = "https://github.com/jcornaz/heron/"

[package.metadata.docs.rs]
all-features = true

[features]
default = []
2d = ["rapier2d"]
3d = ["rapier3d", "heron_core/3d"]
enhanced-determinism = ["rapier2d?/enhanced-determinism", "rapier3d?/enhanced-determinism"]

[dependencies]
heron_core = { version = "2.4.1", path = "../core" }
bevy = { version = "0.7.0", default-features = false }
rapier2d = { version = "0.11.1", optional = true }
rapier3d = { version = "0.11.1", optional = true }
fnv = "1.0"
crossbeam = "0.8.0"

[dev-dependencies]
rstest = "0.12"

[build-dependencies]
cfg_aliases = "0.1.1"<|MERGE_RESOLUTION|>--- conflicted
+++ resolved
@@ -1,12 +1,7 @@
 [package]
 name = "heron_rapier"
-<<<<<<< HEAD
-version = "2.3.0"
+version = "2.4.1"
 rust-version = "1.60"
-=======
-version = "2.4.1"
-rust-version = "1.57"
->>>>>>> b75ffe24
 edition = "2021"
 authors = ["Jonathan Cornaz"]
 license = "MIT"
