--- conflicted
+++ resolved
@@ -25,10 +25,5 @@
 crossbeam = "^0.8.0"
 
 [dev-dependencies]
-<<<<<<< HEAD
-bevy = { version = "^0.4.0", default-features = false }
-rstest = "0.6.4"
-=======
 bevy = { version = "0.4", default-features = false }
-rstest = "0.6"
->>>>>>> 5015fe3a
+rstest = "0.6"