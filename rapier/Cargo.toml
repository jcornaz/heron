--- conflicted
+++ resolved
@@ -13,17 +13,10 @@
 3d = ["rapier3d"]
 
 [dependencies]
-<<<<<<< HEAD
-heron_core = { path = "../core", version = "^0.3.0"}
+heron_core = { path = "../core", version = "^0.3.0" }
 bevy = { version = "^0.5.0", default-features = false }
-rapier2d = { version = "^0.7.2", optional = true, features = ["simd-stable"] }
-rapier3d = { version = "^0.8.0", optional = true, features = ["simd-stable"] }
-=======
-heron_core = { path = "../core", version = "^0.3.0" }
-bevy = { version = "^0.4.0", default-features = false }
 rapier2d = { version = "^0.7.2", optional = true }
 rapier3d = { version = "^0.8.0", optional = true }
->>>>>>> 054c25c9
 fnv = "^1.0"
 crossbeam = "^0.8.0"
 
