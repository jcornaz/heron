--- conflicted
+++ resolved
@@ -17,24 +17,15 @@
 3d = ["rapier3d", "heron_core/3d"]
 
 [dependencies]
-<<<<<<< HEAD
-heron_core = { version = "^0.12.0", path = "../core" }
-bevy = { git="https://github.com/bevyengine/bevy.git", default-features = false }
-rapier2d = { version = "^0.11.1", optional = true }
-rapier3d = { version = "^0.11.1", optional = true }
-fnv = "^1.0"
-crossbeam = "^0.8.0"
-=======
 heron_core = { version = "^0.13.0", path = "../core" }
-bevy = { version = "0.5.0", default-features = false }
+bevy = { version = "0.6.0", default-features = false }
 rapier2d = { version = "0.11.1", optional = true }
 rapier3d = { version = "0.11.1", optional = true }
 fnv = "1.0"
 crossbeam = "0.8.0"
->>>>>>> 60f1f3ff
 
 [dev-dependencies]
-bevy = { git="https://github.com/bevyengine/bevy.git", default-features = false }
+bevy = { version = "0.6.0", default-features = false }
 rstest = "0.7"
 
 [build-dependencies]
