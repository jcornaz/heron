--- conflicted
+++ resolved
@@ -119,18 +119,11 @@
             .add_stage_after(
                 bevy_app::stage::POST_UPDATE,
                 stage::PRE_STEP,
-<<<<<<< HEAD
                 SystemStage::single_threaded()
-                    .with_system(bodies::remove.system())
-                    .with_system(bodies::update_shape.system())
-                    .with_system(bodies::update_rapier_position.system())
-=======
-                SystemStage::serial()
                     .with_system(body::remove.system())
                     .with_system(body::update_shape.system())
                     .with_system(body::update_rapier_position.system())
                     .with_system(body::update_rapier_status.system())
->>>>>>> 3145508b
                     .with_system(velocity::update_rapier_velocity.system())
                     .with_system(restitution::update_rapier_restitution.system())
                     .with_system(body::create.system()),
