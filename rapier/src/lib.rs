--- conflicted
+++ resolved
@@ -118,9 +118,6 @@
                 .add_stage(
                     "heron-step",
                     SystemStage::serial()
-<<<<<<< HEAD
-                        .with_system(velocity::move_kinematic_bodies.system())
-=======
                         .with_system(
                             bevy::transform::transform_propagate_system::transform_propagate_system
                                 .system(),
@@ -129,9 +126,9 @@
                         .with_system(body::recreate_collider.system())
                         .with_system(body::update_rapier_position.system())
                         .with_system(body::update_rapier_status.system())
+                        .with_system(body::create.system())
                         .with_system(velocity::update_rapier_velocity.system())
-                        .with_system(body::create.system())
->>>>>>> d576779c
+                        .with_system(velocity::move_kinematic_bodies.system())
                         .with_system(pipeline::step.system()),
                 )
                 .add_stage(
