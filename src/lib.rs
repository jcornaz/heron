--- conflicted
+++ resolved
@@ -59,15 +59,11 @@
 //!         // Spawn any bundle of your choice. Only make sure there is a `GlobalTransform`
 //!         .spawn(SpriteBundle::default())
 //!
-//!        // Make it a physics body, by attaching a collision shape
+//!         // Make it a physics body, by attaching a collision shape
 //!         .with(Body::Sphere { radius: 10.0 })
 //!
 //!         // Optionally define a type (if absent, the body will be *dynamic*)
-<<<<<<< HEAD
 //!         .with(BodyType::Kinematic)
-=======
-//!         .with(BodyType::Static)
->>>>>>> 5015fe3a
 //!         
 //!         // Optionally define the velocity (works only with dynamic and kinematic bodies)
 //!         .with(Velocity::from(Vec2::unit_x() * 2.0));
@@ -86,9 +82,8 @@
 //!
 //! ### Option 2: Use the Velocity component
 //!
-<<<<<<< HEAD
-//! For [`BodyType::Dynamic`]  and [`BodyType::Kinematic`]  bodies **only**, one can add a [`Velocity`] component to the entity,
-//! that will move the the rigid body over time. Physics rules will be applied normally.
+//! For [`BodyType::Dynamic`] and [`BodyType::Kinematic`] bodies **only**, one can add a [`Velocity`] component to the entity,
+//! that will move the body over time. Physics rules will be applied normally.
 //!
 //! In case of a [`BodyType::Dynamic`] body, the [`Velocity`] component may be be updated by the physics engine (accelerations, collisions, etc.).
 //!
@@ -97,14 +92,6 @@
 //! ## See also
 //!
 //! * The different [`BodyType`] (dynamic, static, kinematic or sensor)
-=======
-//! For [`BodyType::Dynamic`] bodies **only**, one can add a [`Velocity`] component to the entity,
-//! that will move the body over time. Physics rules will be applied normally.
-//!
-//! ## See also
-//!
-//! * The different [`BodyType`] (dynamic, static or sensor)
->>>>>>> 5015fe3a
 //! * How to define the world's [`Gravity`]
 //! * How to define the [`Restitution`] of a rigid body
 //! * How to listen to [`CollisionEvent`]
