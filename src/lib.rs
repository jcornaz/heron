--- conflicted
+++ resolved
@@ -139,15 +139,9 @@
 
     #[allow(deprecated)]
     pub use crate::{
-<<<<<<< HEAD
-        ext::*, stage, Acceleration, AxisAngle, CollisionEvent, CollisionLayers, CollisionShape,
-        Damping, Gravity, PhysicMaterial, PhysicsLayer, PhysicsPlugin, PhysicsSystem, PhysicsTime,
+        stage, Acceleration, AxisAngle, CollisionEvent, CollisionLayers, CollisionShape, Damping,
+        Gravity, PhysicMaterial, PhysicsLayer, PhysicsPlugin, PhysicsSystem, PhysicsTime,
         RigidBody, RotationConstraints, Velocity,
-=======
-        stage, Acceleration, AxisAngle, CollisionEvent, CollisionLayers, CollisionShape, Gravity,
-        PhysicMaterial, PhysicsLayer, PhysicsPlugin, PhysicsSystem, PhysicsTime, RigidBody,
-        RotationConstraints, Velocity,
->>>>>>> 471a9dab
     };
 }
 
