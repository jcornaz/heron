[package]
name = "heron_core"
version = "3.0.0"
rust-version = "1.60"
edition = "2021"
authors = ["Jonathan Cornaz"]
license = "MIT"
description = "Core components and resources to use Heron"
repository = "https://github.com/jcornaz/heron/"

[package.metadata.docs.rs]
all-features = true

[features]
default = []
3d = []
collision-from-mesh = ["bevy/bevy_render", "bevy/bevy_scene", "bevy/bevy_asset"]

[dependencies]
<<<<<<< HEAD
bevy = { version = "0.8.0", default-features = false }
duplicate = "0.4.1"
smallvec = "1.8"
=======
bevy = { version = "0.7.0", default-features = false }
duplicate = "0.4.0"
smallvec = "1.9"
>>>>>>> 065692cf

[dev-dependencies]
rstest = "0.15"
approx = "0.5.1"

[build-dependencies]
cfg_aliases = "0.1.1"<|MERGE_RESOLUTION|>--- conflicted
+++ resolved
@@ -17,15 +17,9 @@
 collision-from-mesh = ["bevy/bevy_render", "bevy/bevy_scene", "bevy/bevy_asset"]
 
 [dependencies]
-<<<<<<< HEAD
 bevy = { version = "0.8.0", default-features = false }
 duplicate = "0.4.1"
-smallvec = "1.8"
-=======
-bevy = { version = "0.7.0", default-features = false }
-duplicate = "0.4.0"
 smallvec = "1.9"
->>>>>>> 065692cf
 
 [dev-dependencies]
 rstest = "0.15"
