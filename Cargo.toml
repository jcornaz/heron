[workspace]
members = ["core", "debug", "rapier"]

[package]
name = "heron"
version = "0.5.2" # auto-version
authors = ["Jonathan Cornaz"]
edition = "2018"
license = "MIT"
description = "An ergonomic physics API for 2d and 3d bevy games. (powered by rapier)"
repository = "https://github.com/jcornaz/heron/"
keywords = ["game", "gamedev", "physics", "collision", "bevy"]
categories = ["game-development", "simulation"]

[features]
default = ["3d"]
2d = ["heron_rapier/2d", "heron_debug/2d"]
3d = ["heron_rapier/3d", "heron_debug/3d"]
debug = ["heron_debug"]

[dependencies]
heron_core = { path = "core", version = "^0.5.0"}
heron_rapier = { path = "rapier", version = "^0.5.0"}
heron_debug = { path = "debug", version = "^0.5.0", optional = true }
bevy = { version = "^0.5.0", default-features = false }

[dev-dependencies]
bevy = "0.5"
skeptic = "0.13"

[[example]]
name = "demo"
required-features = ["2d"]

[[example]]
name = "debug"
<<<<<<< HEAD
required-features = ["2d", "debug"]

[[example]]
name = "quickstart"
required-features = ["2d"]

[[example]]
name = "collision_shapes_in_child_entity"
required-features = ["2d", "debug"]

[[package.metadata.release.pre-release-replacements]]
file = "src/lib.rs"
search = "//! heron = \".+\""
replace = "//! heron = \"{{version}}\""
prerelease = true

[[package.metadata.release.pre-release-replacements]]
file = "src/lib.rs"
search = "//! heron = \\{ version = \"[0-9a-z\\.-]+\""
replace = "//! heron = { version = \"{{version}}\""
prerelease = true

[[package.metadata.release.pre-release-replacements]]
file = "README.md"
search = "heron = \".*\""
replace = "heron = \"{{version}}\""
prerelease = true

[[package.metadata.release.pre-release-replacements]]
file = "README.md"
search = "heron = \\{ version = \"[0-9a-z\\.-]+\""
replace = "heron = { version = \"{{version}}\""
prerelease = true

[[package.metadata.release.pre-release-replacements]]
file = "guide/src/quickstart.md"
search = "heron = \\{ version = \"[0-9a-z\\.-]+\""
replace = "heron = { version = \"{{version}}\""
prerelease = true
=======
required-features = ["2d", "debug"]
>>>>>>> ddba0707
<|MERGE_RESOLUTION|>--- conflicted
+++ resolved
@@ -34,7 +34,6 @@
 
 [[example]]
 name = "debug"
-<<<<<<< HEAD
 required-features = ["2d", "debug"]
 
 [[example]]
@@ -43,37 +42,4 @@
 
 [[example]]
 name = "collision_shapes_in_child_entity"
-required-features = ["2d", "debug"]
-
-[[package.metadata.release.pre-release-replacements]]
-file = "src/lib.rs"
-search = "//! heron = \".+\""
-replace = "//! heron = \"{{version}}\""
-prerelease = true
-
-[[package.metadata.release.pre-release-replacements]]
-file = "src/lib.rs"
-search = "//! heron = \\{ version = \"[0-9a-z\\.-]+\""
-replace = "//! heron = { version = \"{{version}}\""
-prerelease = true
-
-[[package.metadata.release.pre-release-replacements]]
-file = "README.md"
-search = "heron = \".*\""
-replace = "heron = \"{{version}}\""
-prerelease = true
-
-[[package.metadata.release.pre-release-replacements]]
-file = "README.md"
-search = "heron = \\{ version = \"[0-9a-z\\.-]+\""
-replace = "heron = { version = \"{{version}}\""
-prerelease = true
-
-[[package.metadata.release.pre-release-replacements]]
-file = "guide/src/quickstart.md"
-search = "heron = \\{ version = \"[0-9a-z\\.-]+\""
-replace = "heron = { version = \"{{version}}\""
-prerelease = true
-=======
-required-features = ["2d", "debug"]
->>>>>>> ddba0707
+required-features = ["2d", "debug"]