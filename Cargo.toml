--- conflicted
+++ resolved
@@ -24,22 +24,14 @@
 # debug-3d = ["3d", "heron_debug/3d"]
 
 [dependencies]
-<<<<<<< HEAD
-heron_core = { version = "0.12.1", path = "core" }
-heron_macros = { version = "0.12.1", path = "macros" }
-heron_rapier = { version = "0.12.1", path = "rapier" }
-heron_debug = { version = "0.12.1", path = "debug", optional = true }
-bevy = { git="https://github.com/bevyengine/bevy.git", default-features = false }
-=======
 heron_core = { version = "^0.13.0", path = "core" }
 heron_macros = { version = "^0.13.0", path = "macros" }
 heron_rapier = { version = "^0.13.0", path = "rapier" }
 heron_debug = { version = "^0.13.0", path = "debug", optional = true }
-bevy = { version = "0.5.0", default-features = false }
->>>>>>> 60f1f3ff
+bevy = { version = "0.6.0", default-features = false }
 
 [dev-dependencies]
-bevy = { git="https://github.com/bevyengine/bevy.git", default-features = false, features=["render", "x11"] }
+bevy = { version = "0.6.0", default-features = false, features=["render", "x11"] }
 skeptic = "0.13"
 rstest = "0.7"
 
