--- conflicted
+++ resolved
@@ -29,13 +29,8 @@
 bevy = { version = "^0.5.0", default-features = false }
 
 [dev-dependencies]
-<<<<<<< HEAD
 bevy = "0.5"
-doc-comment = "0.3"
-=======
-bevy = "0.4"
 skeptic = "0.13"
->>>>>>> 3e53b12b
 
 [[example]]
 name = "demo"
