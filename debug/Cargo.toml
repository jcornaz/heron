[package]
name = "heron_debug"
version = "0.13.0"
rust-version = "1.56"
edition = "2021"
authors = ["Jonathan Cornaz"]
license = "MIT"
description = "Rendering of Heron's collision shapes for debugging purposes"
repository = "https://github.com/jcornaz/heron/"

[package.metadata.docs.rs]
all-features = true

[features]
default = []
# 2d = ["heron_rapier/2d", "bevy_prototype_lyon", "lyon_path"]
# 3d = ["heron_rapier/3d", "bevy_prototype_debug_lines"]

[dependencies]
<<<<<<< HEAD
heron_core = { version = "^0.12.0", path = "../core" }
heron_rapier = { version = "^0.12.0", path = "../rapier" }
bevy = { git="https://github.com/bevyengine/bevy.git", default-features = false, features = ["render"] }
# bevy_prototype_lyon = { git = "https://github.com/jcornaz/bevy_prototype_lyon.git", optional = true }
# bevy_prototype_debug_lines = { git="https://github.com/Toqozz/bevy_debug_lines.git", branch = "bevy_main", optional = true }
=======
heron_core = { version = "^0.13.0", path = "../core" }
heron_rapier = { version = "^0.13.0", path = "../rapier" }
bevy = { version = "0.5.0", default-features = false, features = ["render"] }
bevy_prototype_lyon = { version = "0.3.0", optional = true }
bevy_prototype_debug_lines = { version = "0.3.3", optional = true }
>>>>>>> 60f1f3ff
lyon_path = { version = "0.17.4", optional = true }
fnv = "1.0"<|MERGE_RESOLUTION|>--- conflicted
+++ resolved
@@ -17,18 +17,10 @@
 # 3d = ["heron_rapier/3d", "bevy_prototype_debug_lines"]
 
 [dependencies]
-<<<<<<< HEAD
-heron_core = { version = "^0.12.0", path = "../core" }
-heron_rapier = { version = "^0.12.0", path = "../rapier" }
-bevy = { git="https://github.com/bevyengine/bevy.git", default-features = false, features = ["render"] }
-# bevy_prototype_lyon = { git = "https://github.com/jcornaz/bevy_prototype_lyon.git", optional = true }
-# bevy_prototype_debug_lines = { git="https://github.com/Toqozz/bevy_debug_lines.git", branch = "bevy_main", optional = true }
-=======
 heron_core = { version = "^0.13.0", path = "../core" }
 heron_rapier = { version = "^0.13.0", path = "../rapier" }
-bevy = { version = "0.5.0", default-features = false, features = ["render"] }
-bevy_prototype_lyon = { version = "0.3.0", optional = true }
-bevy_prototype_debug_lines = { version = "0.3.3", optional = true }
->>>>>>> 60f1f3ff
+bevy = { version = "0.6.0", default-features = false, features = ["render"] }
+# bevy_prototype_lyon = { version = "0.3.0", optional = true }
+# bevy_prototype_debug_lines = { version = "0.3.3", optional = true }
 lyon_path = { version = "0.17.4", optional = true }
 fnv = "1.0"